# Copyright 2014 The Bazel Authors. All rights reserved.
#
# Licensed under the Apache License, Version 2.0 (the "License");
# you may not use this file except in compliance with the License.
# You may obtain a copy of the License at
#
#    http://www.apache.org/licenses/LICENSE-2.0
#
# Unless required by applicable law or agreed to in writing, software
# distributed under the License is distributed on an "AS IS" BASIS,
# WITHOUT WARRANTIES OR CONDITIONS OF ANY KIND, either express or implied.
# See the License for the specific language governing permissions and
# limitations under the License.

load(
    "@io_bazel_rules_go//go/private:context.bzl",
    "go_context",
)
load(
    "@io_bazel_rules_go//go/private:common.bzl",
    "asm_exts",
    "go_exts",
    "pkg_dir",
    "split_srcs",
)
load(
    "@io_bazel_rules_go//go/private:rules/binary.bzl",
    "gc_linkopts",
)
load(
    "@io_bazel_rules_go//go/private:providers.bzl",
    "GoLibrary",
    "INFERRED_PATH",
    "get_archive",
)
load(
    "@io_bazel_rules_go//go/private:rules/aspect.bzl",
    "go_archive_aspect",
)
load(
    "@io_bazel_rules_go//go/private:rules/rule.bzl",
    "go_rule",
)
load(
    "@io_bazel_rules_go//go/platform:list.bzl",
    "GOARCH",
    "GOOS",
)
load(
    "@io_bazel_rules_go//go/private:mode.bzl",
    "LINKMODE_NORMAL",
)

def _testmain_library_to_source(go, attr, source, merge):
    source["deps"] = source["deps"] + [attr.library]

def _go_test_impl(ctx):
    """go_test_impl implements go testing.

    It emits an action to run the test generator, and then compiles the
    test into a binary."""

    go = go_context(ctx)

    # Compile the library to test with internal white box tests
    internal_library = go.new_library(go, testfilter = "exclude")
    internal_source = go.library_to_source(go, ctx.attr, internal_library, ctx.coverage_instrumented())
    internal_archive = go.archive(go, internal_source)
    go_srcs = split_srcs(internal_source.srcs).go

    # Compile the library with the external black box tests
    external_library = go.new_library(
        go,
        name = internal_library.name + "_test",
        importpath = internal_library.importpath + "_test",
        testfilter = "only",
    )
    external_source = go.library_to_source(go, struct(
        srcs = [struct(files = go_srcs)],
        deps = internal_archive.direct + [internal_archive],
        x_defs = ctx.attr.x_defs,
    ), external_library, ctx.coverage_instrumented())
    external_archive = go.archive(go, external_source)
    external_srcs = split_srcs(external_source.srcs).go

    # now generate the main function
    if ctx.attr.rundir:
        if ctx.attr.rundir.startswith("/"):
            run_dir = ctx.attr.rundir
        else:
            run_dir = pkg_dir(ctx.label.workspace_root, ctx.attr.rundir)
    else:
        run_dir = pkg_dir(ctx.label.workspace_root, ctx.label.package)

    main_go = go.declare_file(go, "testmain.go")
<<<<<<< HEAD
    arguments = go.args(go)
=======
    arguments = go.builder_args(go)
>>>>>>> 4f3399d8
    arguments.add_all(["-rundir", run_dir, "-output", main_go])
    if ctx.configuration.coverage_enabled:
        arguments.add("-coverage")
    arguments.add_all([
        # the l is the alias for the package under test, the l_test must be the
        # same with the test suffix
        "-import",
        "l=" + internal_source.library.importpath,
        "-import",
        "l_test=" + external_source.library.importpath,
    ])
    arguments.add_all(go_srcs, before_each = "-src", format_each = "l=%s")
    ctx.actions.run(
        inputs = go_srcs,
        outputs = [main_go],
        mnemonic = "GoTestGenTest",
        executable = go.builders.test_generator,
        arguments = [arguments],
        env = {
            "RUNDIR": ctx.label.package,
        },
    )

    # Now compile the test binary itself
    test_library = GoLibrary(
        name = go._ctx.label.name + "~testmain",
        label = go._ctx.label,
        importpath = "testmain",
        importmap = "testmain",
        pathtype = INFERRED_PATH,
        resolve = None,
    )
    test_deps = external_archive.direct + [external_archive]
    if ctx.configuration.coverage_enabled:
        test_deps.append(go.coverdata)
    test_source = go.library_to_source(go, struct(
        srcs = [struct(files = [main_go])],
        deps = test_deps,
    ), test_library, False)
    test_archive, executable, runfiles = go.binary(
        go,
        name = ctx.label.name,
        source = test_source,
        test_archives = [internal_archive.data],
        gc_linkopts = gc_linkopts(ctx),
        version_file = ctx.version_file,
        info_file = ctx.info_file,
    )

    # Bazel only looks for coverage data if the test target has an
    # InstrumentedFilesProvider, but this provider can currently only be
    # created using "legacy" provider syntax. Old and new provider syntaxes
    # can be combined by putting new-style providers in a providers field
    # of the old-style struct.
    # If the provider is found and at least one source file is present, Bazel
    # will set the COVERAGE_OUTPUT_FILE environment variable during tests
    # and will save that file to the build events + test outputs.
    return struct(
        providers = [
            test_archive,
            DefaultInfo(
                files = depset([executable]),
                runfiles = runfiles,
                executable = executable,
            ),
        ],
        instrumented_files = struct(
            extensions = ["go"],
            source_attributes = ["srcs"],
            dependency_attributes = ["deps", "embed"],
        ),
    )

go_test = go_rule(
    _go_test_impl,
    attrs = {
        "data": attr.label_list(allow_files = True),
        "srcs": attr.label_list(allow_files = go_exts + asm_exts),
        "deps": attr.label_list(
            providers = [GoLibrary],
            aspects = [go_archive_aspect],
        ),
        "embed": attr.label_list(
            providers = [GoLibrary],
            aspects = [go_archive_aspect],
        ),
        "importpath": attr.string(),
        "pure": attr.string(
            values = [
                "on",
                "off",
                "auto",
            ],
            default = "auto",
        ),
        "static": attr.string(
            values = [
                "on",
                "off",
                "auto",
            ],
            default = "auto",
        ),
        "race": attr.string(
            values = [
                "on",
                "off",
                "auto",
            ],
            default = "auto",
        ),
        "msan": attr.string(
            values = [
                "on",
                "off",
                "auto",
            ],
            default = "auto",
        ),
        "goos": attr.string(
            values = GOOS.keys() + ["auto"],
            default = "auto",
        ),
        "goarch": attr.string(
            values = GOARCH.keys() + ["auto"],
            default = "auto",
        ),
        "gc_goopts": attr.string_list(),
        "gc_linkopts": attr.string_list(),
        "rundir": attr.string(),
        "x_defs": attr.string_dict(),
        "linkmode": attr.string(default = LINKMODE_NORMAL),
    },
    executable = True,
    test = True,
)
"""See go/core.rst#go_test for full documentation."""<|MERGE_RESOLUTION|>--- conflicted
+++ resolved
@@ -93,11 +93,7 @@
         run_dir = pkg_dir(ctx.label.workspace_root, ctx.label.package)
 
     main_go = go.declare_file(go, "testmain.go")
-<<<<<<< HEAD
-    arguments = go.args(go)
-=======
     arguments = go.builder_args(go)
->>>>>>> 4f3399d8
     arguments.add_all(["-rundir", run_dir, "-output", main_go])
     if ctx.configuration.coverage_enabled:
         arguments.add("-coverage")
