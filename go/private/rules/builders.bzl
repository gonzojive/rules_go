--- conflicted
+++ resolved
@@ -68,13 +68,7 @@
             cfg = "host",
             default = "//go/tools/builders:cgo",
         ),
-<<<<<<< HEAD
         "_checker_generator": attr.label(
-            allow_files = True,
-            single_file = True,
-=======
-        "_test_generator": attr.label(
->>>>>>> 4f3399d8
             executable = True,
             cfg = "host",
             default = "//go/tools/builders:generate_checker_main",
