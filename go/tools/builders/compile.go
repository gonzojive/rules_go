--- conflicted
+++ resolved
@@ -44,23 +44,16 @@
 	builderArgs, toolArgs := splitArgs(args)
 	flags := flag.NewFlagSet("GoCompile", flag.ExitOnError)
 	unfiltered := multiFlag{}
-<<<<<<< HEAD
-	deps := multiFlag{}
+	archives := archiveMultiFlag{}
 	archiveFiles := multiFlag{}
 	importMap := multiFlag{}
 	goenv := envFlags(flags)
 	flags.Var(&unfiltered, "src", "A source file to be filtered and compiled")
-	flags.Var(&deps, "dep", "Import path of a direct dependency")
+	flags.Var(&archives, "arc", "Import path, package path, and file name of a direct dependency, separated by '='")
 	flags.Var(&importMap, "importmap", "Import maps of a direct dependency")
 	flags.Var(&archiveFiles, "archivefile", "Archive file of a direct dependency")
 	checker := flags.String("checker", "", "The checker binary")
 	stdLib := flags.String("stdlib", "", "The directory containing stdlib packages")
-=======
-	archives := archiveMultiFlag{}
-	goenv := envFlags(flags)
-	flags.Var(&unfiltered, "src", "A source file to be filtered and compiled")
-	flags.Var(&archives, "arc", "Import path, package path, and file name of a direct dependency, separated by '='")
->>>>>>> 4f3399d8
 	output := flags.String("o", "", "The output object file to write")
 	packageList := flags.String("package_list", "", "The file containing the list of standard library packages")
 	testfilter := flags.String("testfilter", "off", "Controls test package filtering")
@@ -112,29 +105,11 @@
 		files = append(files, &goMetadata{filename: emptyPath})
 	}
 
-<<<<<<< HEAD
-	// Check that the filtered sources don't import anything outside of deps.
-	strictdeps := deps
-	var importMapArgs []string
-	for _, mapping := range importMap {
-		i := strings.Index(mapping, "=")
-		if i < 0 {
-			return fmt.Errorf("Invalid importmap %v: no = separator", mapping)
-		}
-		source := mapping[:i]
-		actual := mapping[i+1:]
-		if source == "" || actual == "" || source == actual {
-			continue
-		}
-		importMapArgs = append(importMapArgs, "-importmap", mapping)
-		strictdeps = append(strictdeps, source)
-=======
 	// Check that the filtered sources don't import anything outside of
 	// the standard library and the direct dependencies.
 	_, stdImports, err := checkDirectDeps(files, archives, *packageList)
 	if err != nil {
 		return err
->>>>>>> 4f3399d8
 	}
 
 	// Build an importcfg file for the compiler.
@@ -146,11 +121,7 @@
 
 	// Compile the filtered files.
 	goargs := goenv.goTool("compile")
-<<<<<<< HEAD
-	goargs = append(goargs, importMapArgs...)
-=======
 	goargs = append(goargs, "-importcfg", importcfgName)
->>>>>>> 4f3399d8
 	goargs = append(goargs, "-pack", "-o", *output)
 	goargs = append(goargs, toolArgs...)
 	goargs = append(goargs, "--")
@@ -158,9 +129,8 @@
 	for _, f := range files {
 		filenames = append(filenames, f.filename)
 	}
-<<<<<<< HEAD
 	goargs = append(goargs, filenames...)
-	absArgs(goargs, []string{"-I", "-o", "-trimpath"})
+	absArgs(goargs, []string{"-I", "-o", "-trimpath", "-importcfg"})
 	cmd := exec.Command(goargs[0], goargs[1:]...)
 	cmd.Stdout = os.Stdout
 	cmd.Stderr = os.Stderr
@@ -210,10 +180,6 @@
 		fmt.Fprintln(os.Stderr, checkerOutput.String())
 	}
 	return nil
-=======
-	absArgs(goargs, []string{"-I", "-o", "-trimpath", "-importcfg"})
-	return goenv.runCommand(goargs)
->>>>>>> 4f3399d8
 }
 
 func main() {
